"""Ecoacostics dataset provided A. Eldridge et al.
    Alice Eldridge, Paola Moscoso, Patrice Guyot, & Mika Peck. (2018).
    Data for "Sounding out Ecoacoustic Metrics: Avian species richness
    is predicted by acoustic indices in temperate but not tropical
    habitats" (Final) [Data set].
    Zenodo. https://doi.org/10.5281/zenodo.1255218
"""
<<<<<<< HEAD
from __future__ import annotations
=======
from enum import Enum, auto
>>>>>>> 87deac2e
import math
from os import mkdir
from pathlib import Path
import shutil
import subprocess
from typing import ClassVar, List, Optional, Union
import zipfile

from kit import parsable
from kit.misc import str_to_enum
import pandas as pd
import torch
import torchaudio
import torchaudio.functional as F
from torchvision.datasets.utils import (
    _decompress,
    _detect_file_type,
    check_integrity,
    download_url,
)
from tqdm import tqdm
from typing_extensions import Literal

from conduit.data.datasets.audio.base import CdtAudioDataset
from conduit.data.datasets.utils import (
    AudioTform,
    GdriveFileInfo,
    UrlFileInfo,
    download_from_url,
)
from conduit.types import SoundscapeAttr

__all__ = ["Ecoacoustics"]


Extension = Literal[".pt", ".wav"]


class Ecoacoustics(CdtAudioDataset):
    """Dataset for audio data collected in various geographic locations."""

    INDICES_DIR: ClassVar[str] = "AvianID_AcousticIndices"
    METADATA_FILENAME: ClassVar[str] = "metadata.csv"

    _FILE_INFO: ClassVar[GdriveFileInfo] = GdriveFileInfo(name="Ecoacoustics.zip", id="PLACEHOLDER")
    _BASE_FOLDER: ClassVar[str] = "Ecoacoustics"
    _EC_LABELS_FILENAME: ClassVar[str] = "EC_AI.csv"
    _UK_LABELS_FILENAME: ClassVar[str] = "UK_AI.csv"
    _PROCESSED_DIR: ClassVar[str] = "processed_audio"
    _AUDIO_LEN: ClassVar[float] = 60.0  # Audio samples' durations in seconds.

    _INDICES_FILE_INFO: UrlFileInfo = UrlFileInfo(
        name="AvianID_AcousticIndices.zip",
        url="https://zenodo.org/record/1255218/files/AvianID_AcousticIndices.zip",
        md5="b23208eb7db3766a1d61364b75cb4def",
    )

    _AUDIO_FILE_INFO: List[UrlFileInfo] = [
        UrlFileInfo(
            name="EC_BIRD.zip",
            url="https://zenodo.org/record/1255218/files/EC_BIRD.zip",
            md5="d427e904af1565dbbfe76b05f24c258a",
        ),
        UrlFileInfo(
            name="UK_BIRD.zip",
            url="https://zenodo.org/record/1255218/files/UK_BIRD.zip",
            md5="e1e58b224bb8fb448d1858b9c9ee0d8c",
        ),
    ]

    @parsable
    def __init__(
        self,
        root: Union[str, Path],
        *,
        preprocessing_transform: Optional[AudioTform],
        transform: Optional[AudioTform] = None,
        download: bool = True,
        target_attr: Union[SoundscapeAttr, str] = SoundscapeAttr.habitat,
        resample_rate: int = 22050,
        specgram_segment_len: float = 15,
    ) -> None:

        self.root = Path(root).expanduser()
        self.download = download
        self.base_dir = self.root / self._BASE_FOLDER
        self.labels_dir = self.base_dir / self.INDICES_DIR
        self._processed_audio_dir = self.base_dir / self._PROCESSED_DIR
        self._metadata_path = self.base_dir / self.METADATA_FILENAME
        self.ec_labels_path = self.labels_dir / self._EC_LABELS_FILENAME
        self.uk_labels_path = self.labels_dir / self._UK_LABELS_FILENAME

        if isinstance(target_attr, str):
            target_attr = str_to_enum(str_=target_attr, enum=SoundscapeAttr)
        self.target_attr = target_attr
        self.specgram_segment_len = specgram_segment_len
        self.resample_rate = resample_rate
        self._n_sgram_segments = int(self._AUDIO_LEN / specgram_segment_len)
        self.preprocessing_transform = preprocessing_transform

        if self.download:
            self._download_files()
        self._check_files()

        if not self._processed_audio_dir.exists():
            self._preprocess_audio()

        # Extract labels from indices files.
        if not self._metadata_path.exists():
            self._extract_metadata()

        self.metadata = pd.read_csv(self.base_dir / self.METADATA_FILENAME)

        x = self.metadata["filePath_pt"].to_numpy()
        y = torch.as_tensor(self.metadata[f'{self.target_attr}_le'])
        s = None

        super().__init__(x=x, y=y, s=s, transform=transform, audio_dir=self.base_dir)

    def _check_integrity(self, file_info: UrlFileInfo) -> bool:
        fpath = self.base_dir / file_info.name
        if not check_integrity(str(fpath), file_info.md5):
            return False
        self.log(f"{file_info.name} already downloaded.")
        return True

    def _check_files(self) -> bool:
        """Check necessary files are present and unzipped."""

        if not self.labels_dir.exists():
            raise FileNotFoundError(
                f"Indices file not found at location {self.base_dir.resolve()}."
                "Have you downloaded it?"
            )
        if zipfile.is_zipfile(self.labels_dir):
            raise RuntimeError("Indices file not unzipped.")

        for dir_ in ["UK_BIRD", "EC_BIRD"]:
            path = self.base_dir / dir_
            if not path.exists():
                raise RuntimeError(
                    f"Data not found at location {self.base_dir.resolve()}. Have you downloaded it?"
                )
            if zipfile.is_zipfile(dir_):
                raise RuntimeError(f"{dir_} file not unzipped.")

        return True

    @staticmethod
    def _label_encode_metadata(metadata: pd.DataFrame) -> pd.DataFrame:
        """Label encode the extracted concept/context/superclass information."""
        col_list = [str(col) for col in metadata.columns]
        for col in col_list:
            # Skip over filepath and filename columns
            if "file" not in col and "File" not in col:
                # Add a new column containing the label-encoded data
                metadata[f"{col}_le"] = metadata[col].factorize()[0]
        return metadata

    def _download_files(self) -> None:
        """Download all files necessary for dataset to work."""

        # Create necessary directories if they doesn't already exist.
        self.root.mkdir(parents=True, exist_ok=True)
        self.base_dir.mkdir(parents=True, exist_ok=True)

        if not self._check_integrity(self._INDICES_FILE_INFO):
            download_from_url(file_info=self._INDICES_FILE_INFO, root=self.base_dir)
        for finfo in self._AUDIO_FILE_INFO:
            if not self._check_integrity(finfo):
                self.download_and_extract_archive_jar(finfo)

    def download_and_extract_archive_jar(
        self, finfo: UrlFileInfo, *, remove_finished: bool = False
    ) -> None:
        download_url(finfo.url, str(self.base_dir), finfo.name, finfo.md5)

        archive = self.base_dir / finfo.name
        self.log(f"Extracting {archive}")

        _, archive_type, _ = _detect_file_type(str(archive))
        if not archive_type:
            _ = _decompress(
                str(archive),
                str((self.base_dir / finfo.name).with_suffix("")),
                remove_finished=remove_finished,
            )
            return

        try:
            subprocess.run(["jar", "-xvf", str(archive)], check=True, cwd=self.base_dir)
        except subprocess.CalledProcessError:
            self.log(
                "Tried to extract malformed .zip file using Java."
                "However, there was a problem. Is Java in your system path?"
            )
        if (self.base_dir / "__MACOSX").exists():
            shutil.rmtree(self.base_dir / "__MACOSX")

    def _extract_metadata(self) -> None:
        """Extract information such as labels from relevant csv files, combining them along with
        information on processed files to produce a master file."""
        self.log("Extracting metadata.")

        def gen_files_df(ext: Extension) -> pd.DataFrame:
            return pd.DataFrame(
                [
                    {
                        "filePath": str(path.relative_to(self.base_dir)),
                        "fileName": path.name,
                        "baseFile": str(path.stem).split('=', maxsplit=1)[0],
                    }
                    for path in self.base_dir.glob(f"**/*{ext}")
                ]
            )

        ec_labels = pd.read_csv(self.ec_labels_path, encoding="ISO-8859-1")
        uk_labels = pd.read_csv(self.uk_labels_path, encoding="ISO-8859-1")

        sgram_seg_metadata = gen_files_df(".pt")

        # Merge labels and metadata files.
        metadata = gen_files_df(".wav")
        metadata = metadata.merge(pd.concat([uk_labels, ec_labels], ignore_index=True), how="left")

        metadata = sgram_seg_metadata.merge(
            metadata, how='left', on='baseFile', suffixes=('_pt', '_wav')
        )
        metadata = self._label_encode_metadata(metadata)
        metadata.to_csv(self._metadata_path)

    def _preprocess_audio(self) -> None:
        """
        Applies transformation to audio samples then segments transformed samples and stores
        them as processed files.
        """

        if not self._processed_audio_dir.exists():
            mkdir(self._processed_audio_dir)

        waveform_paths = list(self.base_dir.glob("**/*.wav"))

        for path in tqdm(waveform_paths, desc="Preprocessing"):
            waveform_filename = path.stem
            waveform, sr = torchaudio.load(path)  # type: ignore
            waveform = F.resample(waveform, orig_freq=sr, new_freq=self.resample_rate)
            audio_len = waveform.size(-1) / self.resample_rate
            frac_remainder, num_segments = math.modf(audio_len / self.specgram_segment_len)
            num_segments = int(num_segments)

            if frac_remainder >= 0.5:
                self.log(
                    f"Length of audio file '{path.resolve()}' is not integer-divisible by "
                    f"{self.specgram_segment_len}: terminally zero-padding the file along the "
                    f"time-axis to compensate."
                )
                padding = torch.zeros(
                    waveform.size(0),
                    int(
                        (self.specgram_segment_len - (frac_remainder * self.specgram_segment_len))
                        * self.resample_rate
                    ),
                )
                waveform = torch.cat((waveform, padding), dim=-1)
                num_segments += 1
            if 0 < frac_remainder < 0.5:
                self.log(
                    f"Length of audio file '{path.resolve()}' is not integer-divisible by "
                    f"{self.specgram_segment_len} and not of sufficient length to be padded "
                    f"(fractional remainder must be greater than 0.5): discarding terminal segment."
                )
                waveform = waveform[
                    :, : int(num_segments * self.specgram_segment_len * self.resample_rate)
                ]

            waveform_segments = waveform.chunk(chunks=num_segments, dim=-1)
            for i, segment in enumerate(waveform_segments):
                specgram = (
                    self.preprocessing_transform(segment)
                    if self.preprocessing_transform is not None
                    else segment
                )
                torch.save(specgram, f=self._processed_audio_dir / f"{waveform_filename}={i}.pt")<|MERGE_RESOLUTION|>--- conflicted
+++ resolved
@@ -5,11 +5,8 @@
     habitats" (Final) [Data set].
     Zenodo. https://doi.org/10.5281/zenodo.1255218
 """
-<<<<<<< HEAD
 from __future__ import annotations
-=======
 from enum import Enum, auto
->>>>>>> 87deac2e
 import math
 from os import mkdir
 from pathlib import Path
