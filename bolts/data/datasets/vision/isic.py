from __future__ import annotations
from collections.abc import Iterable, Iterator
from itertools import islice
import logging
import os
from pathlib import Path
import shutil
from typing import ClassVar, List, TypeVar
import zipfile

from PIL import Image
import albumentations as A
from albumentations.pytorch import ToTensorV2
from kit import flatten_dict
import numpy as np
import pandas as pd
import requests
import torch
from torchvision.datasets import VisionDataset
from tqdm import tqdm
from typing_extensions import Literal

from bolts.data.datasets.utils import (
    ImageLoadingBackend,
    ImageTform,
    TernarySample,
    apply_image_transform,
    infer_il_backend,
    load_image,
)

__all__ = ["ISIC"]

LOGGER = logging.getLogger(__name__)

IsicAttr = Literal["histo", "malignant", "patch"]
T = TypeVar("T")


class ISIC(VisionDataset):
    """PyTorch Dataset for the ISIC 2018 dataset from
    'Skin Lesion Analysis Toward Melanoma Detection 2018: A Challenge Hosted by the International
    Skin Imaging Collaboration (ISIC)',"""

    _pbar_col: ClassVar[str] = "#fac000"
    _rest_api_url: ClassVar[str] = "https://isic-archive.com/api/v1"
    transform: ImageTform

    def __init__(
        self,
        root: str,
        download: bool = True,
        max_samples: int = 25_000,  # default is the number of samples used for the NSLB paper
        context_attr: IsicAttr = "histo",
        target_attr: IsicAttr = "malignant",
        transform: ImageTform = A.Compose([A.Normalize(), ToTensorV2()]),
    ) -> None:
        super().__init__(root=root, transform=transform)

        self.root: Path = Path(self.root)
        self.download = download
        self._data_dir = self.root / "ISIC"
        self._processed_dir = self._data_dir / "processed"
        self._raw_dir = self._data_dir / "raw"

        if max_samples < 1:
            raise ValueError("max_samples must be a positive integer.")
        self.max_samples = max_samples
        if self.download:
            self._download_data()
            self._preprocess_data()
        elif not self._check_downloaded():
            raise RuntimeError(
                f"Data don't exist at location {self._processed_dir.resolve()}. "
                "Have you downloaded it?"
            )

        self.metadata = pd.read_csv(self._processed_dir / "labels.csv")
        # Divide up the dataframe into its constituent arrays because indexing with pandas is
        # considerably slower than indexing with numpy/torch
        self.x = self.metadata["path"].values
        self.s = torch.as_tensor(self.metadata[context_attr], dtype=torch.int32)
        self.y = torch.as_tensor(self.metadata[target_attr], dtype=torch.int32)

        self._il_backend: ImageLoadingBackend = infer_il_backend(self.transform)

    def _check_downloaded(self) -> bool:
        return (self._raw_dir / "images").exists() and (self._raw_dir / "metadata.csv").exists()

    def _check_processed(self) -> bool:
        return (self._processed_dir / "ISIC-images").exists() and (
            self._processed_dir / "labels.csv"
        ).exists()

    @staticmethod
    def chunk(it: Iterable[T], size: int) -> Iterator[list[T]]:
        """Divide any iterable into chunks of the given size."""
        it = iter(it)
        return iter(lambda: list(islice(it, size)), [])  # this is magic from stackoverflow

    def _download_isic_metadata(self) -> pd.DataFrame:
        """Downloads the metadata CSV from the ISIC website."""
        self._raw_dir.mkdir(parents=True, exist_ok=True)
        req = requests.get(
            f"{self._rest_api_url}/image?limit={self.max_samples}"
            f"&sort=name&sortdir=1&detail=false"
        )
        image_ids = req.json()
        image_ids = [image_id["_id"] for image_id in image_ids]

        template_start = "?limit=300&sort=name&sortdir=1&detail=true&imageIds=%5B%22"
        template_sep = "%22%2C%22"
        template_end = "%22%5D"
        entries = []
        with tqdm(
            total=(len(image_ids) - 1) // 300 + 1,
            desc="Downloading metadata",
            colour=self._pbar_col,
        ) as pbar:
            for block in self.chunk(image_ids, 300):
                pbar.set_postfix(image_id=block[0])
                args = ""
                args += template_start
                args += template_sep.join(block)
                args += template_end
                req = requests.get(f"{self._rest_api_url}/image{args}")
                image_details = req.json()
                for image_detail in image_details:
                    entry = flatten_dict(image_detail, sep=".")
                    entries.append(entry)
                pbar.update()

        metadata_df = pd.DataFrame(entries)
        metadata_df = metadata_df.set_index("_id")
        metadata_df.to_csv(self._raw_dir / "metadata.csv")
        return metadata_df

    def _download_isic_images(self) -> None:
        """Given the metadata CSV, downloads the ISIC images."""
        metadata_path = self._raw_dir / "metadata.csv"
        if not metadata_path.is_file():
            raise FileNotFoundError(
                "metadata.csv not downloaded. " "Run 'download_isic_data` before this function."
            )
        metadata_df = pd.read_csv(metadata_path)
        metadata_df = metadata_df.set_index("_id")

        template_start = "?include=images&imageIds=%5B%22"
        template_sep = "%22%2C%22"
        template_end = "%22%5D"
        raw_image_dir = self._raw_dir / "images"
        raw_image_dir.mkdir(exist_ok=True)
        image_ids = list(metadata_df.index)
        with tqdm(
            total=(len(image_ids) - 1) // 50 + 1, desc="Downloading images", colour=self._pbar_col
        ) as pbar:
            for i, block in enumerate(self.chunk(image_ids, 50)):
                pbar.set_postfix(image_id=block[0])
                args = ""
                args += template_start
                args += template_sep.join(block)
                args += template_end
                req = requests.get(f"{self._rest_api_url}/image/download{args}", stream=True)
                req.raise_for_status()
                image_path = raw_image_dir / f"{i}.zip"
                with open(image_path, "wb") as f:
                    shutil.copyfileobj(req.raw, f)
                del req
                pbar.update()

    def _preprocess_isic_metadata(self) -> None:
        """Preprocesses the raw ISIC metadata."""
        self._processed_dir.mkdir(exist_ok=True)

        metadata_path = self._raw_dir / "metadata.csv"
        if not metadata_path.is_file():
            raise FileNotFoundError(
                "metadata.csv not found while preprocessing ISIC dataset. "
                "Run `download_isic_metadata` and `download_isic_images` before "
                "calling `preprocess_isic_metadata`."
            )
        metadata_df = pd.read_csv(metadata_path)
        metadata_df = metadata_df.set_index("_id")
        labels_df = self._remove_uncertain_diagnoses(metadata_df)
        labels_df = self._add_patch_column(labels_df)

        labels_df["path"] = (
            str(self._processed_dir)  # type: ignore
            + os.sep
            + "ISIC-images"
            + os.sep
            + labels_df["dataset.name"]
            + os.sep
            + labels_df["name"]
            + ".jpg"
        )
        labels_df.to_csv(self._processed_dir / "labels.csv")

    def _preprocess_isic_images(self) -> None:
        """Preprocesses the images."""
        if (self._processed_dir / "ISIC-images").is_dir():
            return
        if not (self._raw_dir / "images").is_dir():
            raise FileNotFoundError(
                "Raw ISIC images not found. Run `download_isic_images` before "
                "calling `preprocess_isic_images`."
            )
        labels_df = pd.read_csv(self._processed_dir / "labels.csv")
        labels_df = labels_df.set_index("_id")

        self._processed_dir.mkdir(exist_ok=True)
        image_zips = tuple((self._raw_dir / "images").glob("**/*.zip"))
        with tqdm(total=len(image_zips), desc="Unzipping images", colour=self._pbar_col) as pbar:
            for file in image_zips:
                pbar.set_postfix(file_index=file.stem)
                with zipfile.ZipFile(file, "r") as zip_ref:
                    zip_ref.extractall(self._processed_dir)
                    pbar.update()
<<<<<<< HEAD
        images: List[Path] = []
        for ext in ("jpg", "jpeg", "png"):
=======
        images = []
        for ext in ("jpg", "jpeg", "png", "gif"):
>>>>>>> 87e9e5fb
            images.extend(self._processed_dir.glob(f"**/*.{ext}"))
        with tqdm(total=len(images), desc="Processing images", colour=self._pbar_col) as pbar:
            for image_path in images:
                pbar.set_postfix(image_name=image_path.stem)
                image = Image.open(image_path)
                image = image.resize((224, 224))  # Resize the images to be of size 224 x 224
                if image.mode in ("RGBA", "P"):
                    image = image.convert("RGB")
                image.save(image_path.rename(image_path.with_suffix(".jpg")))
                pbar.update()

    @staticmethod
    def _remove_uncertain_diagnoses(metadata_df: pd.DataFrame) -> pd.DataFrame:
        labels_df = metadata_df.loc[
            metadata_df["meta.clinical.benign_malignant"].isin({"benign", "malignant"})
        ]  # throw out unknowns
        malignant_mask = labels_df["meta.clinical.benign_malignant"] == "malignant"
        labels_df["malignant"] = malignant_mask.astype(np.uint8)

        labels_df["meta.clinical.diagnosis_confirm_type"].fillna(
            value="non-histopathology", inplace=True
        )
        histopathology_mask = labels_df["meta.clinical.diagnosis_confirm_type"] == "histopathology"
        labels_df["histo"] = histopathology_mask.astype(np.uint8)

        return labels_df

    @staticmethod
    def _add_patch_column(labels_df: pd.DataFrame) -> pd.DataFrame:
        """Adds a patch column to the input DataFrame."""
        patch_mask = labels_df["dataset.name"] == "SONIC"
        # add to labels_df
        labels_df["patch"] = None
        labels_df.loc[patch_mask, "patch"] = 1
        labels_df.loc[~patch_mask, "patch"] = 0
        assert not any(patch is None for patch in labels_df["patch"])
        return labels_df

    def _download_data(self) -> None:
        """Attempt to download data if files cannot be found in the base folder."""
        # # Check whether the data has already been downloaded - if it has and the integrity
        # # of the files can be confirmed, then we are done
        if self._check_downloaded():
            LOGGER.info("Files already downloaded and verified.")
            return
        # Create the directory and any required ancestors if not already existent
        self._data_dir.mkdir(exist_ok=True, parents=True)
        LOGGER.info(f"Downloading metadata into {str(self._raw_dir / 'metadata.csv')}...")
        self._download_isic_metadata()
        LOGGER.info(
            f"Downloading data into {str(self._raw_dir)} for up to {self.max_samples} samples..."
        )
        self._download_isic_images()

    def _preprocess_data(self) -> None:
        """Preprocess the downloaded data if the processed image-directory/metadata don't exist."""
        # If the data has already been processed, skip this operation
        if self._check_processed():
            LOGGER.info("Metadata and images already preprocessed.")
            return
        LOGGER.info(
            f"Preprocessing metadata (adding columns, removing uncertain diagnoses) and saving into "
            f"{str(self._processed_dir / 'labels.csv')}..."
        )
        self._preprocess_isic_metadata()
        LOGGER.info(
            f"Preprocessing images (transforming to 3-channel RGB, resizing to 224x224) and saving "
            f"into{str(self._processed_dir / 'ISIC-images')}..."
        )
        self._preprocess_isic_images()

    def __len__(self) -> int:
        return len(self.x)

    def __getitem__(self, index: int) -> TernarySample:
        image = load_image(self.x[index], backend=self._il_backend)
        image = apply_image_transform(image=image, transform=self.transform)
        target = self.y[index]
        return TernarySample(x=image, s=self.s[index], y=target)<|MERGE_RESOLUTION|>--- conflicted
+++ resolved
@@ -216,13 +216,8 @@
                 with zipfile.ZipFile(file, "r") as zip_ref:
                     zip_ref.extractall(self._processed_dir)
                     pbar.update()
-<<<<<<< HEAD
         images: List[Path] = []
-        for ext in ("jpg", "jpeg", "png"):
-=======
-        images = []
         for ext in ("jpg", "jpeg", "png", "gif"):
->>>>>>> 87e9e5fb
             images.extend(self._processed_dir.glob(f"**/*.{ext}"))
         with tqdm(total=len(images), desc="Processing images", colour=self._pbar_col) as pbar:
             for image_path in images:
