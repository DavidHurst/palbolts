--- conflicted
+++ resolved
@@ -138,10 +138,6 @@
         if self.instance_weighting:
             train = InstanceWeightedDataset(train)
         self._train_data = train
-<<<<<<< HEAD
-        self.s_dim = self._train_data.s_dim
-        self.y_dim = self._train_data.y_dim
-=======
 
     @property
     def y_dim(
@@ -157,5 +153,4 @@
     ) -> int | None:
         if (self._s_dim is None) and (self._train_data is not None):
             self._s_dim = self._train_data.s_dim
-        return self._s_dim
->>>>>>> 5e22a38f
+        return self._s_dim