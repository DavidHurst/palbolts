"""Zhang Gradient Projection Debiasing Baseline Model."""
from typing import Dict, List, NamedTuple, Tuple

import ethicml as em
from kit import implements
import pandas as pd
import pytorch_lightning as pl
import torch
from torch import Tensor, nn, optim
from torch.optim.lr_scheduler import CosineAnnealingWarmRestarts, _LRScheduler
import torchmetrics
from torchmetrics import MetricCollection
from typing_extensions import Literal

__all__ = ["Gpd"]

from bolts.fair.data import DataBatch
from bolts.fair.losses import CrossEntropy

Stage = Literal["train", "val", "test"]


def compute_proj_grads(*, model: nn.Module, loss_p: Tensor, loss_a: Tensor, alpha: float) -> None:
    """Computes the adversarial gradient projection term.

    Args:
        model (nn.Module): Model whose parameters the gradients are to be computed w.r.t.
        loss_p (Tensor): Prediction loss.
        loss_a (Tensor): Adversarial loss.
        alpha (float): Pre-factor for adversarial loss.
    """
    grad_p = torch.autograd.grad(loss_p, model.parameters(), retain_graph=True)
    grad_a = torch.autograd.grad(loss_a, model.parameters(), retain_graph=True)

    def _proj(a: Tensor, b: Tensor) -> Tensor:
        return b * torch.sum(a * b) / torch.sum(b * b).clamp(min=torch.finfo(b.dtype).eps)

    grad_p = [p - _proj(p, a) - alpha * a for p, a in zip(grad_p, grad_a)]

    for param, grad in zip(model.parameters(), grad_p):
        param.grad = grad


def compute_grad(*, model: nn.Module, loss: Tensor) -> None:
    """Computes the adversarial gradient projection term.

    Args:
        model (nn.Module): Model whose parameters the gradients are to be computed w.r.t.
        loss (Tensor): Adversarial loss.
    """
    grad_list = torch.autograd.grad(loss, model.parameters(), retain_graph=True)

    for param, grad in zip(model.parameters(), grad_list):
        param.grad = grad


class GpdOut(NamedTuple):
    s: Tensor
    y: Tensor


class Gpd(pl.LightningModule):
    """Zhang Mitigating Unwanted Biases."""

    def __init__(
        self,
        adv: nn.Module,
        enc: nn.Module,
        clf: nn.Module,
        lr: float,
        weight_decay: float,
        lr_initial_restart: int = 10,
        lr_restart_mult: int = 2,
        lr_sched_interval: Literal["step", "epoch"] = "epoch",
        lr_sched_freq: int = 1,
    ) -> None:
        super().__init__()
        self.learning_rate = lr
        self.weight_decay = weight_decay
        self.lr_initial_restart = lr_initial_restart
        self.lr_restart_mult = lr_restart_mult
        self.lr_sched_interval = lr_sched_interval
        self.lr_sched_freq = lr_sched_freq

        self.adv = adv
        self.enc = enc
        self.clf = clf

        self._loss_adv_fn = CrossEntropy()
        self._loss_clf_fn = CrossEntropy()

        self.accs = MetricCollection(
            {
                f"{stage}_{label}": torchmetrics.Accuracy()
                for stage in ("train", "test", "val")
                for label in ("s", "y")
            }
        )

        self.automatic_optimization = False  # Mark for manual optimization

    def _inference_epoch_end(
        self, output_results: List[Dict[str, Tensor]], stage: Stage
    ) -> Dict[str, Tensor]:
        all_y = torch.cat([_r["y"] for _r in output_results], 0)
        all_s = torch.cat([_r["s"] for _r in output_results], 0)
        all_preds = torch.cat([_r["preds"] for _r in output_results], 0)

        dt = em.DataTuple(
            x=pd.DataFrame(
                torch.rand_like(all_s, dtype=float).detach().cpu().numpy(), columns=["x0"]
            ),
            s=pd.DataFrame(all_s.detach().cpu().numpy(), columns=["s"]),
            y=pd.DataFrame(all_y.detach().cpu().numpy(), columns=["y"]),
        )

        results = em.run_metrics(
            predictions=em.Prediction(hard=pd.Series(all_preds.argmax(-1).detach().cpu().numpy())),
            actual=dt,
            metrics=[em.Accuracy(), em.RenyiCorrelation(), em.Yanovich()],
            per_sens_metrics=[em.Accuracy(), em.ProbPos(), em.TPR()],
        )

        results_dict = {
<<<<<<< HEAD
            f"{stage}/acc_{label}": self.accs[f"{stage}_{label}"].compute().item()
            for label in ("s", "y")
=======
            f"{stage}/acc_{label}": self.accs[f"{stage}_{label}"].compute() for label in ("s", "y")
>>>>>>> 5b9ea7ba
        }
        results_dict.update({f"{stage}/{k}": v for k, v in results.items()})
        return results_dict

    def _get_losses(self, out: GpdOut, batch: DataBatch) -> Tuple[Tensor, Tensor, Tensor]:
        target_s = batch.s.view(-1, 1).float()
        loss_adv = self._loss_adv_fn(out.s, target_s)
        target_y = batch.y.view(-1, 1).float()
        loss_clf = self._loss_clf_fn(out.y, target_y)
        return loss_adv, loss_clf, loss_adv + loss_clf

    def _inference_step(self, batch: DataBatch, stage: Stage) -> Dict[str, Tensor]:
        model_out: GpdOut = self.forward(batch.x)
        loss_adv, loss_clf, loss = self._get_losses(model_out, batch)
        logs = {
            f"{stage}/loss": loss.item(),
            f"{stage}/loss_adv": loss_adv.item(),
            f"{stage}/loss_clf": loss_clf.item(),
        }

        for _label in ("s", "y"):
            tm_acc = self.accs[f"{stage}_{_label}"]
            _target = getattr(batch, _label).view(-1).long()
            _acc = tm_acc(getattr(model_out, _label).argmax(-1), _target)
            logs.update({f"{stage}/acc_{_label}": _acc})
        self.log_dict(logs)
        return {
            "y": batch.y.view(-1),
            "s": batch.s.view(-1),
            "preds": model_out.y.sigmoid().round().squeeze(-1),
        }

    def reset_parameters(self) -> None:
        """Reset the models."""
        self.apply(self._maybe_reset_parameters)

    @implements(pl.LightningModule)
    def configure_optimizers(
        self,
    ) -> Tuple[List[optim.Optimizer], List[_LRScheduler]]:
        opt = optim.AdamW(
            self.parameters(),
            lr=self.learning_rate,
            weight_decay=self.weight_decay,
        )
        sched = CosineAnnealingWarmRestarts(
            optimizer=opt, T_0=self.lr_initial_restart, T_mult=self.lr_restart_mult
        )
        return [opt], [sched]

    @implements(pl.LightningModule)
    def test_epoch_end(self, output_results: List[Dict[str, Tensor]]) -> None:
        results_dict = self._inference_epoch_end(output_results=output_results, stage="test")
        self.log_dict(results_dict)

    @implements(pl.LightningModule)
    def test_step(self, batch: DataBatch, batch_idx: int) -> Dict[str, Tensor]:
        return self._inference_step(batch=batch, stage="test")

    @implements(pl.LightningModule)
    def training_step(self, batch: DataBatch, batch_idx: int) -> None:
        opt = self.optimizers()
        opt.zero_grad()

        model_out: GpdOut = self.forward(batch.x)
        loss_adv, loss_clf, loss = self._get_losses(model_out, batch)

        logs = {
            f"train/adv_loss": loss_adv.item(),
            f"train/clf_loss": loss_clf.item(),
            f"train/loss": loss.item(),
        }
        compute_proj_grads(model=self.enc, loss_p=loss_adv, loss_a=loss_clf, alpha=1.0)
        compute_grad(model=self.adv, loss=loss_adv)
        compute_grad(model=self.clf, loss=loss_clf)

        for _label in ("s", "y"):
            tm_acc = self.accs[f"train_{_label}"]
            _target = getattr(batch, _label).view(-1).long()
            _acc = tm_acc(getattr(model_out, _label).argmax(-1), _target)
            logs.update({f"train/acc_{_label}": _acc})
        self.log_dict(logs)
        opt.step()

        if self.lr_sched_interval == "step" and self.global_step % self.lr_sched_freq == 0:
            sch = self.lr_schedulers()
            sch.step()
        if self.lr_sched_interval == "epoch" and self.trainer.is_last_batch:
            sch = self.lr_schedulers()
            sch.step()

    @implements(pl.LightningModule)
    def validation_epoch_end(self, output_results: List[Dict[str, Tensor]]) -> None:
        results_dict = self._inference_epoch_end(output_results=output_results, stage="val")
        self.log_dict(results_dict)

    @implements(pl.LightningModule)
    def validation_step(self, batch: DataBatch, batch_idx: int) -> Dict[str, Tensor]:
        return self._inference_step(batch=batch, stage="val")

    @implements(nn.Module)
    def forward(self, x: Tensor) -> GpdOut:
        z = self.enc(x)
        y = self.clf(z)
        s = self.adv(z)
        return GpdOut(s=s, y=y)

    @staticmethod
    def _maybe_reset_parameters(module: nn.Module) -> None:
        if hasattr(module, 'reset_parameters'):
            module.reset_parameters()<|MERGE_RESOLUTION|>--- conflicted
+++ resolved
@@ -122,12 +122,7 @@
         )
 
         results_dict = {
-<<<<<<< HEAD
-            f"{stage}/acc_{label}": self.accs[f"{stage}_{label}"].compute().item()
-            for label in ("s", "y")
-=======
             f"{stage}/acc_{label}": self.accs[f"{stage}_{label}"].compute() for label in ("s", "y")
->>>>>>> 5b9ea7ba
         }
         results_dict.update({f"{stage}/{k}": v for k, v in results.items()})
         return results_dict
