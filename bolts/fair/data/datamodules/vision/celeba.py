"""CelebA DataModule."""
from __future__ import annotations
from functools import lru_cache
from typing import Any, Optional

import ethicml as em
import ethicml.vision as emvi
from kit import implements, parsable
from kit.torch import prop_random_split
from pytorch_lightning import LightningDataModule
from torchvision import transforms as T

from bolts.common import Stage
from bolts.fair.data.datasets import TiWrapper

from .base import VisionDataModule

__all__ = ["CelebaDataModule"]


class CelebaDataModule(VisionDataModule):
    """Fairness-oriented CelebA data-module."""

    @parsable
    def __init__(
        self,
        data_dir: Optional[str] = None,
        image_size: int = 224,
        batch_size: int = 32,
        num_workers: int = 0,
        val_split: float = 0.2,
        test_split: float = 0.2,
        y_label: str = "Smiling",
        s_label: str = "Male",
        seed: int = 0,
        persist_workers: bool = False,
        cache_data: bool = False,
        pin_memory: bool = True,
        stratified_sampling: bool = False,
        sample_with_replacement: bool = False,
    ) -> None:
        super().__init__(
            data_dir=data_dir,
            batch_size=batch_size,
            num_workers=num_workers,
            val_split=val_split,
            test_split=test_split,
            s_dim=1,
            y_dim=1,
            seed=seed,
            persist_workers=persist_workers,
            pin_memory=pin_memory,
            stratified_sampling=stratified_sampling,
            sample_with_replacement=sample_with_replacement,
        )
        self.image_size = image_size
        self.dims = (3, self.image_size, self.image_size)
        self.num_classes = 2
        self.num_sens = 2
        self.y_label = y_label
        self.s_label = s_label
        self.cache_data = cache_data

    @implements(LightningDataModule)
    def prepare_data(self, *args: Any, **kwargs: Any) -> None:
        _, _ = em.celeba(
            download_dir=self.data_dir,
            label=self.y_label,
            sens_attr=self.s_label,
            download=True,
            check_integrity=True,
        )

    @implements(LightningDataModule)
<<<<<<< HEAD
    def setup(self, stage: str | None = None) -> None:
=======
    def setup(self, stage: Stage | None = None) -> None:
>>>>>>> 866e773e
        dataset, base_dir = em.celeba(
            download_dir=self.data_dir,
            label=self.y_label,
            sens_attr=self.s_label,
            download=False,
            check_integrity=True,
        )

        tform_ls = [T.Resize(self.image_size), T.CenterCrop(self.image_size)]
        tform_ls.append(T.ToTensor())
        tform_ls.append(T.Normalize((0.5, 0.5, 0.5), (0.5, 0.5, 0.5)))
        transform = T.Compose(tform_ls)

        assert dataset is not None
        all_data = TiWrapper(
            emvi.TorchImageDataset(
                data=dataset.load(), root=base_dir, transform=transform, target_transform=None
            )
        )

        if self.cache_data:
            all_data.__getitem__ = lru_cache(None)(all_data.__getitem__)  # type: ignore[assignment]

        self.val_data, self.test_data, self.train_data = prop_random_split(
            dataset=all_data, props=(self.val_pcnt, self.test_pcnt), seed=self.seed
        )<|MERGE_RESOLUTION|>--- conflicted
+++ resolved
@@ -72,11 +72,7 @@
         )
 
     @implements(LightningDataModule)
-<<<<<<< HEAD
-    def setup(self, stage: str | None = None) -> None:
-=======
     def setup(self, stage: Stage | None = None) -> None:
->>>>>>> 866e773e
         dataset, base_dir = em.celeba(
             download_dir=self.data_dir,
             label=self.y_label,
