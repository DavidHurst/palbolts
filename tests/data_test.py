--- conflicted
+++ resolved
@@ -30,7 +30,6 @@
 
 
 def test_audio_dataset() -> None:
-<<<<<<< HEAD
     """Tests basic functionality of an audio dataset base class."""
     x = torch.rand(1, 10)
     audio_dir = Path(r"Sample path")
@@ -38,11 +37,7 @@
 
     assert dataset is not None
     assert len(dataset) == len(x)
-=======
-    """Tests basic functionality of an audio dataset."""
-    dataset = PBAudioDataset()
-    assert dataset is not None
->>>>>>> aeb1bde1
+
 
 
 def test_add_field() -> None:
